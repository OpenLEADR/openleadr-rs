#[cfg(feature = "internal-oauth")]
use crate::api::auth;
#[cfg(feature = "internal-oauth")]
use crate::{api::user, data_source::AuthSource};
#[cfg(feature = "internal-oauth")]
use axum::routing::{delete, post};

use crate::{
    api::{event, healthcheck, program, report, resource, ven},
    data_source::{DataSource, EventCrud, ProgramCrud, ReportCrud, ResourceCrud, VenCrud},
    error::AppError,
    jwt::JwtManager,
};
use axum::{
    extract::{FromRef, Request},
    middleware,
    middleware::Next,
    response::IntoResponse,
    routing::get,
};
use base64::{
    alphabet,
    engine::{general_purpose::PAD, GeneralPurpose},
    Engine,
};
use jsonwebtoken::{Algorithm, DecodingKey, EncodingKey, Validation};
use reqwest::StatusCode;
use serde::{Deserialize, Serialize};
<<<<<<< HEAD
use std::{cmp::PartialEq, env, env::VarError, str::FromStr, sync::Arc};
=======
use std::{
    cmp::PartialEq,
    env,
    env::VarError,
    io::{BufReader, Read},
    str::FromStr,
    sync::Arc,
};
>>>>>>> 82d45de9
use tower_http::trace::TraceLayer;
use tracing::{info, warn};

#[derive(Clone, FromRef)]
pub struct AppState {
    pub storage: Arc<dyn DataSource>,
    pub jwt_manager: Arc<JwtManager>,
}

#[derive(Debug, Default, Copy, Clone)]
pub(crate) enum OAuthType {
    #[default]
    Internal,
    External,
}

impl FromStr for OAuthType {
    type Err = ();

    fn from_str(s: &str) -> Result<Self, Self::Err> {
        match s.to_ascii_lowercase().as_str() {
            "internal" => Ok(Self::Internal),
            "external" => Ok(Self::External),
            _ => Err(()),
        }
    }
}

#[derive(Debug, PartialEq, Eq, Clone, Copy, Serialize, Deserialize)]
pub(crate) enum OAuthKeyType {
    Hmac,
    Rsa,
    Ec,
    #[serde(rename = "OKP")]
    Ed,
}

impl FromStr for OAuthKeyType {
    type Err = ();

    fn from_str(s: &str) -> Result<Self, Self::Err> {
        match s.to_ascii_lowercase().as_str() {
            "hmac" => Ok(Self::Hmac),
            "rsa" => Ok(Self::Rsa),
            "ec" => Ok(Self::Ec),
            "ed" => Ok(Self::Ed),
            _ => Err(()),
        }
    }
}

fn audiences_from_env() -> Result<Vec<String>, VarError> {
    env::var("OAUTH_VALID_AUDIENCES").map(|audience_str| {
        // Split the string by commas and collect into a vector
        audience_str.split(',').map(|s| s.to_string()).collect()
    })
}

pub(crate) fn hmac_from_env() -> Result<Vec<u8>, VarError> {
    env::var("OAUTH_BASE64_SECRET").map(|base64_secret| {
        let secret = GeneralPurpose::new(&alphabet::STANDARD, PAD)
            .decode(base64_secret)
            .expect("OAUTH_BASE64_SECRET contains invalid base64 string");
        if secret.len() < 32 {
            // https://datatracker.ietf.org/doc/html/rfc7518#section-3.2
            panic!("OAUTH_BASE64_SECRET must have at least 32 bytes");
        }
        secret
    })
}

fn signing_algorithms_from_key_type(key_type: &OAuthKeyType) -> Vec<Algorithm> {
    match key_type {
        OAuthKeyType::Hmac => {
            vec![Algorithm::HS256, Algorithm::HS384, Algorithm::HS512]
        }
        OAuthKeyType::Rsa => {
            vec![
                Algorithm::RS256,
                Algorithm::RS384,
                Algorithm::RS512,
                Algorithm::PS256,
                Algorithm::PS384,
                Algorithm::PS512,
            ]
        }
        OAuthKeyType::Ec => {
            vec![Algorithm::ES256, Algorithm::ES384]
        }
        OAuthKeyType::Ed => {
            vec![Algorithm::EdDSA]
        }
    }
}

fn internal_oauth_from_env(key_type: Option<OAuthKeyType>) -> JwtManager {
    if let Some(k_type) = key_type {
        if k_type != OAuthKeyType::Hmac {
            panic!("Internal OAuth provider only supports HMAC JWT keys");
        }
    }

    let secret = hmac_from_env().unwrap_or_else(|_| {
        warn!("Generating random secret as OAUTH_BASE64_SECRET env var was not found");
        let secret: [u8; 32] = rand::random();
        secret.to_vec()
    });

    let valid_audiences = audiences_from_env().unwrap_or_else(|_| {
        // audiences are optional since tokens provisioned from the internal oauth do
        // not currently include the `aud` claim in the token.
        info!("Default valid audiences to empty list as OAUTH_VALID_AUDIENCES env var was not set");
        Vec::<String>::new()
    });

    let mut validation = Validation::default();
    validation.algorithms =
        signing_algorithms_from_key_type(&key_type.unwrap_or(OAuthKeyType::Hmac));
    validation.set_audience(&valid_audiences);

    JwtManager::new(
        Some(EncodingKey::from_secret(&secret)),
        Some(DecodingKey::from_secret(&secret)),
        validation,
    )
}

async fn external_oauth_from_env(key_type: Option<OAuthKeyType>) -> JwtManager {
    let key_type = key_type.expect("Must specify key type for external OAuth provider. Use OAUTH_KEY_TYPE environment variable");

    let valid_audiences = audiences_from_env().expect(
        "OAUTH_VALID_AUDIENCES environment variable must be set for external Oauth provider",
    );

    let mut validation = Validation::default();
    validation.algorithms = signing_algorithms_from_key_type(&key_type);
    validation.set_audience(&valid_audiences);

<<<<<<< HEAD
=======
    let oauth_jwks_location = env::var("OAUTH_JWKS_LOCATION");
    let oauth_keyfile = env::var("OAUTH_PEM");

    // Try to load decoding key from environment;
    //
    // for HMAC by loading OAUTH_BASE64_SECRET
    // for other key types, by looking at OAUTH_PEM
>>>>>>> 82d45de9
    let key = match key_type {
        OAuthKeyType::Hmac => {
            let secret = hmac_from_env().expect("OAUTH_BASE64_SECRET environment variable must be set for external OAuth provider with key type HMAC");
            Some(DecodingKey::from_secret(&secret))
        }
<<<<<<< HEAD
        _ => {
            let _location = env::var("OAUTH_JWKS_LOCATION").expect("OAUTH_JWKS_LOCATION environment variable must be set for external OAuth provider with key type RSA");
            None
        }
    };

=======

        OAuthKeyType::Rsa => match oauth_keyfile {
            Ok(rsa_file) => {
                let pem_bytes = BufReader::new(
                    std::fs::File::open(rsa_file)
                        .expect("File specified in OAUTH_PEM environment variable does not exist"),
                )
                .bytes()
                .collect::<Result<Vec<u8>, _>>()
                .expect("Cannot read RSA key");

                Some(DecodingKey::from_rsa_pem(&pem_bytes).expect("Cannot read RSA key"))
            }
            Err(_) => None,
        },

        OAuthKeyType::Ec => match oauth_keyfile {
            Ok(ec_file) => {
                let pem_bytes = BufReader::new(
                    std::fs::File::open(ec_file)
                        .expect("File specified in OAUTH_PEM environment variable does not exist"),
                )
                .bytes()
                .collect::<Result<Vec<u8>, _>>()
                .expect("Cannot read RSA key");

                Some(DecodingKey::from_ec_pem(&pem_bytes).expect("Cannot read EC key"))
            }
            Err(_) => None,
        },

        OAuthKeyType::Ed => match oauth_keyfile {
            Ok(ed_file) => {
                let pem_bytes = BufReader::new(
                    std::fs::File::open(ed_file)
                        .expect("File specified in OAUTH_PEM environment variable does not exist"),
                )
                .bytes()
                .collect::<Result<Vec<u8>, _>>()
                .expect("Cannot read RSA key");

                Some(DecodingKey::from_ed_pem(&pem_bytes).expect("Cannot read Ed key"))
            }
            Err(_) => None,
        },
    };

    // If no decoding key was found, then OAUTH_JWKS_LOCATION must be used
    if key.is_none() && oauth_jwks_location.is_err() {
        panic!("OAUTH_PEM or OAUTH_JWKS_LOCATION environment variable must be set for external OAuth provider with the given key type");
    }

>>>>>>> 82d45de9
    JwtManager::new(None, key, validation)
}

impl AppState {
    pub async fn new<S: DataSource>(storage: S) -> Self {
        let oauth_type: OAuthType = env::var("OAUTH_TYPE")
            .inspect_err(|_|{
            info!("Did not find OAUTH_TYPE environment variable, using internal OAuth provider.")}
            )
            .map(|env| env.parse()
                .expect("Invalid value for OAUTH_TYPE environment variable. Allowed are INTERNAL and EXTERNAL."))
            .unwrap_or_default();

        let key_type: Option<OAuthKeyType> = env::var("OAUTH_KEY_TYPE").ok().map(|k| k.parse().expect("Invalid value for OAUTH_KEY_TYPE environment variable. Allowed are HMAC, RSA, EC, and ED."));

        let jwt_manager = match oauth_type {
            OAuthType::Internal => internal_oauth_from_env(key_type),
            OAuthType::External => external_oauth_from_env(key_type).await,
        };

        Self {
            storage: Arc::new(storage),
            jwt_manager: Arc::new(jwt_manager),
        }
    }

    fn router_without_state() -> axum::Router<Self> {
        #[allow(unused_mut)]
        let mut router = axum::Router::new()
            .route("/health", get(healthcheck))
            .route("/programs", get(program::get_all).post(program::add))
            .route(
                "/programs/{id}",
                get(program::get).put(program::edit).delete(program::delete),
            )
            .route("/reports", get(report::get_all).post(report::add))
            .route(
                "/reports/{id}",
                get(report::get).put(report::edit).delete(report::delete),
            )
            .route("/events", get(event::get_all).post(event::add))
            .route(
                "/events/{id}",
                get(event::get).put(event::edit).delete(event::delete),
            )
            .route("/vens", get(ven::get_all).post(ven::add))
            .route(
                "/vens/{id}",
                get(ven::get).put(ven::edit).delete(ven::delete),
            )
            .route(
                "/vens/{ven_id}/resources",
                get(resource::get_all).post(resource::add),
            )
            .route(
                "/vens/{ven_id}/resources/{id}",
                get(resource::get)
                    .put(resource::edit)
                    .delete(resource::delete),
            );
        #[cfg(feature = "internal-oauth")]
        {
            router = router
                .route("/auth/token", post(auth::token))
                .route("/users", get(user::get_all).post(user::add_user))
                .route(
                    "/users/{id}",
                    get(user::get)
                        .put(user::edit)
                        .delete(user::delete_user)
                        .post(user::add_credential),
                )
                .route(
                    "/users/{user_id}/{client_id}",
                    delete(user::delete_credential),
                );
        }
        router
            .fallback(handler_404)
            .layer(middleware::from_fn(method_not_allowed))
            .layer(TraceLayer::new_for_http())
    }

    pub fn into_router(self) -> axum::Router {
        Self::router_without_state().with_state(self)
    }
}

async fn method_not_allowed(req: Request, next: Next) -> impl IntoResponse {
    let resp = next.run(req).await;
    let status = resp.status();
    match status {
        StatusCode::METHOD_NOT_ALLOWED => Err(AppError::MethodNotAllowed),
        _ => Ok(resp),
    }
}

async fn handler_404() -> AppError {
    AppError::NotFound
}

#[cfg(feature = "internal-oauth")]
impl FromRef<AppState> for Arc<dyn AuthSource> {
    fn from_ref(state: &AppState) -> Arc<dyn AuthSource> {
        state.storage.auth()
    }
}

impl FromRef<AppState> for Arc<dyn ProgramCrud> {
    fn from_ref(state: &AppState) -> Arc<dyn ProgramCrud> {
        state.storage.programs()
    }
}

impl FromRef<AppState> for Arc<dyn EventCrud> {
    fn from_ref(state: &AppState) -> Arc<dyn EventCrud> {
        state.storage.events()
    }
}

impl FromRef<AppState> for Arc<dyn ReportCrud> {
    fn from_ref(state: &AppState) -> Arc<dyn ReportCrud> {
        state.storage.reports()
    }
}

impl FromRef<AppState> for Arc<dyn VenCrud> {
    fn from_ref(state: &AppState) -> Arc<dyn VenCrud> {
        state.storage.vens()
    }
}

impl FromRef<AppState> for Arc<dyn ResourceCrud> {
    fn from_ref(state: &AppState) -> Arc<dyn ResourceCrud> {
        state.storage.resources()
    }
}

#[cfg(test)]
mod test {
    use super::*;

    struct MockDataSource {}
    impl DataSource for MockDataSource {
        fn programs(&self) -> Arc<dyn ProgramCrud> {
            unimplemented!()
        }

        fn reports(&self) -> Arc<dyn ReportCrud> {
            unimplemented!()
        }

        fn events(&self) -> Arc<dyn EventCrud> {
            unimplemented!()
        }

        fn vens(&self) -> Arc<dyn VenCrud> {
            unimplemented!()
        }

        fn resources(&self) -> Arc<dyn ResourceCrud> {
            unimplemented!()
        }

        #[cfg(feature = "internal-oauth")]
        fn auth(&self) -> Arc<dyn AuthSource> {
            unimplemented!()
        }

        fn connection_active(&self) -> bool {
            unimplemented!()
        }
    }

    mod state_from_env_var {
        use super::*;
        use serial_test::serial;

        fn clean_env() {
            env::remove_var("OAUTH_BASE64_SECRET");
            env::remove_var("OAUTH_TYPE");
            env::remove_var("OAUTH_KEY_TYPE");
            env::remove_var("OAUTH_PEM");
            env::remove_var("OAUTH_JWKS_LOCATION");
            env::remove_var("OAUTH_VALID_AUDIENCES");
        }

        #[tokio::test]
        #[should_panic(expected = "OAUTH_BASE64_SECRET must have at least 32 bytes")]
        #[serial]
        async fn internal_oauth_short_secret() {
            clean_env();
            env::set_var("OAUTH_BASE64_SECRET", "1234");
            AppState::new(MockDataSource {}).await;
        }

        #[tokio::test]
        #[should_panic(expected = "OAUTH_BASE64_SECRET contains invalid base64 string")]
        #[serial]
        async fn internal_oauth_invalid_base64_secret() {
            clean_env();
            env::set_var("OAUTH_BASE64_SECRET", "&");
            AppState::new(MockDataSource {}).await;
        }

        #[tokio::test]
        #[serial]
        async fn implicit_internal_oauth() {
            clean_env();
            env::set_var(
                "OAUTH_BASE64_SECRET",
                "60QL3fluRYn/21n0zNoPe1np5aB6P9C75b0Nbkwu4FM=",
            );
            AppState::new(MockDataSource {}).await;
        }

        #[tokio::test]
        #[serial]
        async fn explicit_internal_oauth() {
            clean_env();
            env::set_var("OAUTH_TYPE", "INTERNAL");
            env::set_var(
                "OAUTH_BASE64_SECRET",
                "60QL3fluRYn/21n0zNoPe1np5aB6P9C75b0Nbkwu4FM=",
            );
            AppState::new(MockDataSource {}).await;
        }

        #[tokio::test]
        #[serial]
        async fn explicit_internal_explicit_key_type_oauth() {
            clean_env();
            env::set_var("OAUTH_TYPE", "INTERNAL");
            env::set_var("OAUTH_KEY_TYPE", "HMAC");
            env::set_var(
                "OAUTH_BASE64_SECRET",
                "60QL3fluRYn/21n0zNoPe1np5aB6P9C75b0Nbkwu4FM=",
            );
            AppState::new(MockDataSource {}).await;
        }

        #[tokio::test]
        #[should_panic(expected = "Internal OAuth provider only supports HMAC JWT keys")]
        #[serial]
        async fn explicit_internal_explicit_wrong_key_type_oauth() {
            clean_env();
            env::set_var("OAUTH_TYPE", "INTERNAL");
            env::set_var("OAUTH_KEY_TYPE", "RSA");
            env::set_var(
                "OAUTH_BASE64_SECRET",
                "60QL3fluRYn/21n0zNoPe1np5aB6P9C75b0Nbkwu4FM=",
            );
            AppState::new(MockDataSource {}).await;
        }

        #[tokio::test]
        #[should_panic(
            expected = "Must specify key type for external OAuth provider. Use OAUTH_KEY_TYPE environment variable"
        )]
        #[serial]
        async fn external_missing_key_type_oauth() {
            clean_env();
            env::set_var("OAUTH_TYPE", "EXTERNAL");
            env::set_var("OAUTH_VALID_AUDIENCES", "http://localhost:3000,");
<<<<<<< HEAD
            env::set_var("OAUTH_PEM", "./key.pem");
=======
            env::set_var("OAUTH_PEM", "./tests/assets/public-rsa.pem");
>>>>>>> 82d45de9
            AppState::new(MockDataSource {}).await;
        }

        #[tokio::test]
        #[should_panic(
<<<<<<< HEAD
            expected = "OAUTH_JWKS_LOCATION environment variable must be set for external OAuth provider with key type RSA"
        )]
        #[serial]
        async fn external_missing_jwks_location_oauth() {
=======
            expected = "OAUTH_PEM or OAUTH_JWKS_LOCATION environment variable must be set for external OAuth provider with the given key type"
        )]
        #[serial]
        async fn external_missing_jwks_location_oauth_and_oauth_pem() {
>>>>>>> 82d45de9
            clean_env();
            env::set_var("OAUTH_TYPE", "EXTERNAL");
            env::set_var("OAUTH_VALID_AUDIENCES", "http://localhost:3000,");
            env::set_var("OAUTH_KEY_TYPE", "RSA");
            AppState::new(MockDataSource {}).await;
        }

        #[tokio::test]
        #[should_panic(
            expected = "OAUTH_VALID_AUDIENCES environment variable must be set for external Oauth provider"
        )]
        #[serial]
        async fn external_missing_valid_audiences_oauth() {
            clean_env();
            env::set_var("OAUTH_TYPE", "EXTERNAL");
            env::set_var("OAUTH_KEY_TYPE", "RSA");
            env::set_var("OAUTH_JWKS_LOCATION", "http://localhost:3000/jwks");
            AppState::new(MockDataSource {}).await;
        }

        #[tokio::test]
        #[serial]
        async fn external_rsa() {
            clean_env();
            env::set_var("OAUTH_TYPE", "EXTERNAL");
            env::set_var("OAUTH_KEY_TYPE", "RSA");
            env::set_var("OAUTH_JWKS_LOCATION", "http://localhost:3000/jwks");
            env::set_var("OAUTH_VALID_AUDIENCES", "http://localhost:3000,");
            AppState::new(MockDataSource {}).await;
        }

<<<<<<< HEAD
        /*
=======
>>>>>>> 82d45de9
        #[tokio::test]
        #[should_panic(expected = "Cannot read EC key: Error(InvalidKeyFormat)")]
        #[serial]
        async fn external_provide_rsa_key_instead_of_ec() {
            clean_env();
            env::set_var("OAUTH_TYPE", "EXTERNAL");
            env::set_var("OAUTH_KEY_TYPE", "EC");
            env::set_var("OAUTH_VALID_AUDIENCES", "http://localhost:3000,");
<<<<<<< HEAD
            env::set_var("OAUTH_JWKS_LOCATION", "http://localhost:3000/jwks");
=======
            env::set_var("OAUTH_PEM", "./tests/assets/public-rsa.pem");
>>>>>>> 82d45de9
            AppState::new(MockDataSource {}).await;
        }

        #[tokio::test]
        #[should_panic(expected = "Cannot read Ed key: Error(InvalidKeyFormat)")]
        #[serial]
        async fn external_provide_rsa_key_instead_of_ed() {
            clean_env();
            env::set_var("OAUTH_TYPE", "EXTERNAL");
            env::set_var("OAUTH_KEY_TYPE", "ED");
            env::set_var("OAUTH_VALID_AUDIENCES", "http://localhost:3000,");
<<<<<<< HEAD
            env::set_var("OAUTH_JWKS_LOCATION", "http://localhost:3000/jwks");
=======
            env::set_var("OAUTH_PEM", "./tests/assets/public-rsa.pem");
>>>>>>> 82d45de9
            AppState::new(MockDataSource {}).await;
        }
        */
    }
}<|MERGE_RESOLUTION|>--- conflicted
+++ resolved
@@ -26,9 +26,6 @@
 use jsonwebtoken::{Algorithm, DecodingKey, EncodingKey, Validation};
 use reqwest::StatusCode;
 use serde::{Deserialize, Serialize};
-<<<<<<< HEAD
-use std::{cmp::PartialEq, env, env::VarError, str::FromStr, sync::Arc};
-=======
 use std::{
     cmp::PartialEq,
     env,
@@ -37,7 +34,6 @@
     str::FromStr,
     sync::Arc,
 };
->>>>>>> 82d45de9
 use tower_http::trace::TraceLayer;
 use tracing::{info, warn};
 
@@ -176,8 +172,6 @@
     validation.algorithms = signing_algorithms_from_key_type(&key_type);
     validation.set_audience(&valid_audiences);
 
-<<<<<<< HEAD
-=======
     let oauth_jwks_location = env::var("OAUTH_JWKS_LOCATION");
     let oauth_keyfile = env::var("OAUTH_PEM");
 
@@ -185,20 +179,11 @@
     //
     // for HMAC by loading OAUTH_BASE64_SECRET
     // for other key types, by looking at OAUTH_PEM
->>>>>>> 82d45de9
     let key = match key_type {
         OAuthKeyType::Hmac => {
             let secret = hmac_from_env().expect("OAUTH_BASE64_SECRET environment variable must be set for external OAuth provider with key type HMAC");
             Some(DecodingKey::from_secret(&secret))
         }
-<<<<<<< HEAD
-        _ => {
-            let _location = env::var("OAUTH_JWKS_LOCATION").expect("OAUTH_JWKS_LOCATION environment variable must be set for external OAuth provider with key type RSA");
-            None
-        }
-    };
-
-=======
 
         OAuthKeyType::Rsa => match oauth_keyfile {
             Ok(rsa_file) => {
@@ -251,7 +236,6 @@
         panic!("OAUTH_PEM or OAUTH_JWKS_LOCATION environment variable must be set for external OAuth provider with the given key type");
     }
 
->>>>>>> 82d45de9
     JwtManager::new(None, key, validation)
 }
 
@@ -516,27 +500,16 @@
             clean_env();
             env::set_var("OAUTH_TYPE", "EXTERNAL");
             env::set_var("OAUTH_VALID_AUDIENCES", "http://localhost:3000,");
-<<<<<<< HEAD
-            env::set_var("OAUTH_PEM", "./key.pem");
-=======
             env::set_var("OAUTH_PEM", "./tests/assets/public-rsa.pem");
->>>>>>> 82d45de9
             AppState::new(MockDataSource {}).await;
         }
 
         #[tokio::test]
         #[should_panic(
-<<<<<<< HEAD
-            expected = "OAUTH_JWKS_LOCATION environment variable must be set for external OAuth provider with key type RSA"
-        )]
-        #[serial]
-        async fn external_missing_jwks_location_oauth() {
-=======
             expected = "OAUTH_PEM or OAUTH_JWKS_LOCATION environment variable must be set for external OAuth provider with the given key type"
         )]
         #[serial]
         async fn external_missing_jwks_location_oauth_and_oauth_pem() {
->>>>>>> 82d45de9
             clean_env();
             env::set_var("OAUTH_TYPE", "EXTERNAL");
             env::set_var("OAUTH_VALID_AUDIENCES", "http://localhost:3000,");
@@ -568,10 +541,6 @@
             AppState::new(MockDataSource {}).await;
         }
 
-<<<<<<< HEAD
-        /*
-=======
->>>>>>> 82d45de9
         #[tokio::test]
         #[should_panic(expected = "Cannot read EC key: Error(InvalidKeyFormat)")]
         #[serial]
@@ -580,11 +549,7 @@
             env::set_var("OAUTH_TYPE", "EXTERNAL");
             env::set_var("OAUTH_KEY_TYPE", "EC");
             env::set_var("OAUTH_VALID_AUDIENCES", "http://localhost:3000,");
-<<<<<<< HEAD
-            env::set_var("OAUTH_JWKS_LOCATION", "http://localhost:3000/jwks");
-=======
             env::set_var("OAUTH_PEM", "./tests/assets/public-rsa.pem");
->>>>>>> 82d45de9
             AppState::new(MockDataSource {}).await;
         }
 
@@ -596,13 +561,8 @@
             env::set_var("OAUTH_TYPE", "EXTERNAL");
             env::set_var("OAUTH_KEY_TYPE", "ED");
             env::set_var("OAUTH_VALID_AUDIENCES", "http://localhost:3000,");
-<<<<<<< HEAD
-            env::set_var("OAUTH_JWKS_LOCATION", "http://localhost:3000/jwks");
-=======
             env::set_var("OAUTH_PEM", "./tests/assets/public-rsa.pem");
->>>>>>> 82d45de9
-            AppState::new(MockDataSource {}).await;
-        }
-        */
+            AppState::new(MockDataSource {}).await;
+        }
     }
 }