--- conflicted
+++ resolved
@@ -61,12 +61,8 @@
 - `OAUTH_TYPE` (allowed values: `INTERNAL`, `EXTERNAL`. Defaults to `INTERNAL`)
 - `OAUTH_BASE64_SECRET` (must be at least 256 bit long. Required if `OAUTH_KEY_TYPE` is `HMAC`)
 - `OAUTH_KEY_TYPE`(allows values: `HMAC`, `RSA`, `EC`, `ED`. Defaults to `HMAC`)
-<<<<<<< HEAD
-- `OAUTH_JWKS_LOCATION` (path to the OAUTH server well known JWKS endpoint. Required for all `OAUTH_KEY_TYPE`s, except `HMAC`)
-=======
 - `OAUTH_PEM` (path to a PEM encoded public key file. Either `OAUTH_PEM` or `OAUTH_JWKS_LOCATION` is required for all `OAUTH_KEY_TYPE`s, except `HMAC`)
 - `OAUTH_JWKS_LOCATION` (path to the OAUTH server well known JWKS endpoint.  Either `OAUTH_PEM` or `OAUTH_JWKS_LOCATION` is required for all `OAUTH_KEY_TYPE`s, except `HMAC`)
->>>>>>> 82d45de9
 - `OAUTH_VALID_AUDIENCES` (specifies the list of valid audiences for token validation, ensuring that the token is intended for the correct recipient. Required when `OAUTH_TYPE` is `EXTERNAL`. Optional and defaults to an empty list when `OAUTH_TYPE` is `INTERNAL`, which will fail validation if an `aud` claim is present in the decoded access token.)
 
 The internal OAuth provider does only support `HMAC`.
